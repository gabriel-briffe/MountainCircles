/.DS_Store
**/.DS_Store
/.vscode
/cleanup
/results
/data/topography/*.asc
/data/topography/*.asc*
/data/passes
/data/map_background
/compute.exe
**/*exe
**/*.pyc
<<<<<<< HEAD
/compute_mac
/build
/dist

=======
compute_mac
build
dist
resources
>>>>>>> 17e5f856
<|MERGE_RESOLUTION|>--- conflicted
+++ resolved
@@ -10,14 +10,8 @@
 /compute.exe
 **/*exe
 **/*.pyc
-<<<<<<< HEAD
 /compute_mac
+/resources_mac
 /build
 /dist
 
-=======
-compute_mac
-build
-dist
-resources
->>>>>>> 17e5f856
